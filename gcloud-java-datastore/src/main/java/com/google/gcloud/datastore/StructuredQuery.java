--- conflicted
+++ resolved
@@ -531,98 +531,6 @@
     }
   }
 
-<<<<<<< HEAD
-=======
-  /**
-   * A class representing a projection based on a property.
-   */
-  public static final class Projection implements Serializable {
-
-    private static final long serialVersionUID = 3083707957256279470L;
-
-    private final Aggregate aggregate;
-    private final String property;
-
-    public enum Aggregate {
-
-      FIRST;
-
-      DatastoreV1.PropertyExpression.AggregationFunction toPb() {
-        return DatastoreV1.PropertyExpression.AggregationFunction.valueOf(name());
-      }
-
-      static Aggregate fromPb(DatastoreV1.PropertyExpression.AggregationFunction aggregatePb) {
-        return valueOf(aggregatePb.name());
-      }
-    }
-
-    private Projection(Aggregate aggregate, String property) {
-      this.aggregate = aggregate;
-      this.property = property;
-    }
-
-    @Override
-    public int hashCode() {
-      return Objects.hash(property, aggregate);
-    }
-
-    @Override
-    public boolean equals(Object obj) {
-      if (obj == this) {
-        return true;
-      }
-      if (!(obj instanceof Projection)) {
-        return false;
-      }
-      Projection other = (Projection) obj;
-      return Objects.equals(property, other.property)
-          && Objects.equals(aggregate, other.aggregate);
-    }
-
-    @Override
-    public String toString() {
-      ToStringHelper toStringHelper = MoreObjects.toStringHelper(this);
-      toStringHelper.add("property", property);
-      if (aggregate != null) {
-        toStringHelper.add("aggregate", aggregate);
-      }
-      return toStringHelper.toString();
-    }
-
-    DatastoreV1.PropertyExpression toPb() {
-      DatastoreV1.PropertyExpression.Builder expressionPb =
-          DatastoreV1.PropertyExpression.newBuilder();
-      if (aggregate != null) {
-        expressionPb.setAggregationFunction(aggregate.toPb());
-      }
-      expressionPb.setProperty(
-          DatastoreV1.PropertyReference.newBuilder().setName(property).build());
-      return expressionPb.build();
-    }
-
-    public static Projection fromPb(DatastoreV1.PropertyExpression propertyExpressionPb) {
-      String property = propertyExpressionPb.getProperty().getName();
-      Aggregate aggregate = null;
-      if (propertyExpressionPb.hasAggregationFunction()) {
-        aggregate = Aggregate.fromPb(propertyExpressionPb.getAggregationFunction());
-      }
-      return new Projection(aggregate, property);
-    }
-
-    public static Projection property(String property) {
-      return new Projection(null, property);
-    }
-
-    public static Projection aggregate(Aggregate aggregate, String property) {
-      return new Projection(aggregate, property);
-    }
-
-    public static Projection first(String property) {
-      return new Projection(Aggregate.FIRST, property);
-    }
-  }
-
->>>>>>> 0dd3d971
   static class BaseBuilder<V, B extends BaseBuilder<V, B>> {
 
     private final ResultType<V> resultType;
