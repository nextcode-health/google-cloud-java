/*
 * Copyright 2015 Google Inc. All Rights Reserved.
 *
 * Licensed under the Apache License, Version 2.0 (the "License");
 * you may not use this file except in compliance with the License.
 * You may obtain a copy of the License at
 *
 *       http://www.apache.org/licenses/LICENSE-2.0
 *
 * Unless required by applicable law or agreed to in writing, software
 * distributed under the License is distributed on an "AS IS" BASIS,
 * WITHOUT WARRANTIES OR CONDITIONS OF ANY KIND, either express or implied.
 * See the License for the specific language governing permissions and
 * limitations under the License.
 */

package com.google.gcloud.datastore;

import static org.easymock.EasyMock.createMock;
import static org.easymock.EasyMock.expect;
import static org.easymock.EasyMock.replay;
import static org.easymock.EasyMock.verify;
import static org.junit.Assert.assertEquals;
import static org.junit.Assert.assertFalse;
import static org.junit.Assert.assertNull;
import static org.junit.Assert.assertTrue;
import static org.junit.Assert.fail;

import com.google.gcloud.BaseServiceException;
import com.google.gcloud.RetryHelper;

import org.junit.Test;

import java.io.IOException;
import java.net.SocketTimeoutException;

public class DatastoreExceptionTest {

  @Test
  public void testDatastoreException() throws Exception {
    DatastoreException exception = new DatastoreException(10, "message", "ABORTED");
    assertEquals(10, exception.code());
    assertEquals("ABORTED", exception.reason());
    assertEquals("message", exception.getMessage());
    assertTrue(exception.retryable());
    assertTrue(exception.idempotent());

    exception = new DatastoreException(4, "message", "DEADLINE_EXCEEDED");
    assertEquals(4, exception.code());
    assertEquals("DEADLINE_EXCEEDED", exception.reason());
    assertEquals("message", exception.getMessage());
    assertTrue(exception.retryable());
    assertTrue(exception.idempotent());

    exception = new DatastoreException(14, "message", "UNAVAILABLE");
    assertEquals(14, exception.code());
    assertEquals("UNAVAILABLE", exception.reason());
    assertEquals("message", exception.getMessage());
    assertTrue(exception.retryable());
    assertTrue(exception.idempotent());

    exception = new DatastoreException(2, "message", "INTERNAL");
    assertEquals(2, exception.code());
    assertEquals("INTERNAL", exception.reason());
    assertEquals("message", exception.getMessage());
    assertFalse(exception.retryable());
    assertTrue(exception.idempotent());

    IOException cause = new SocketTimeoutException();
    exception = new DatastoreException(cause);
    assertNull(exception.reason());
    assertNull(exception.getMessage());
    assertTrue(exception.retryable());
    assertTrue(exception.idempotent());

  }

  @Test
  public void testTranslateAndThrow() throws Exception {
<<<<<<< HEAD
    DatastoreException cause = new DatastoreException(14, "message", "UNAVAILABLE");
    RetryHelper.RetryHelperException exceptionMock = createMock(RetryHelper.RetryHelperException.class);
=======
    DatastoreException cause = new DatastoreException(503, "message", "UNAVAILABLE");
    RetryHelper.RetryHelperException exceptionMock =
        createMock(RetryHelper.RetryHelperException.class);
>>>>>>> 67472741
    expect(exceptionMock.getCause()).andReturn(cause).times(2);
    replay(exceptionMock);
    try {
      DatastoreException.translateAndThrow(exceptionMock);
    } catch (BaseServiceException ex) {
      assertEquals(14, ex.code());
      assertEquals("message", ex.getMessage());
      assertTrue(ex.retryable());
      assertTrue(ex.idempotent());
    } finally {
      verify(exceptionMock);
    }
  }

  @Test
  public void testThrowInvalidRequest() throws Exception {
    try {
      DatastoreException.throwInvalidRequest("message %s %d", "a", 1);
      fail("Exception expected");
    } catch (DatastoreException ex) {
      assertEquals("FAILED_PRECONDITION", ex.reason());
      assertEquals("message a 1", ex.getMessage());
    }
  }
}<|MERGE_RESOLUTION|>--- conflicted
+++ resolved
@@ -77,14 +77,9 @@
 
   @Test
   public void testTranslateAndThrow() throws Exception {
-<<<<<<< HEAD
     DatastoreException cause = new DatastoreException(14, "message", "UNAVAILABLE");
-    RetryHelper.RetryHelperException exceptionMock = createMock(RetryHelper.RetryHelperException.class);
-=======
-    DatastoreException cause = new DatastoreException(503, "message", "UNAVAILABLE");
     RetryHelper.RetryHelperException exceptionMock =
         createMock(RetryHelper.RetryHelperException.class);
->>>>>>> 67472741
     expect(exceptionMock.getCause()).andReturn(cause).times(2);
     replay(exceptionMock);
     try {
