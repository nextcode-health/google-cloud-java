/*
 * Copyright 2015 Google Inc. All Rights Reserved.
 *
 * Licensed under the Apache License, Version 2.0 (the "License");
 * you may not use this file except in compliance with the License.
 * You may obtain a copy of the License at
 *
 *       http://www.apache.org/licenses/LICENSE-2.0
 *
 * Unless required by applicable law or agreed to in writing, software
 * distributed under the License is distributed on an "AS IS" BASIS,
 * WITHOUT WARRANTIES OR CONDITIONS OF ANY KIND, either express or implied.
 * See the License for the specific language governing permissions and
 * limitations under the License.
 */

package com.google.gcloud.datastore;

import static java.nio.charset.StandardCharsets.UTF_8;

<<<<<<< HEAD
import com.google.common.collect.ImmutableMultimap;
import com.google.common.collect.Multimap;
=======
import com.google.api.services.datastore.DatastoreV1;
>>>>>>> 67472741
import com.google.gcloud.AuthCredentials;
import com.google.gcloud.BaseSerializationTest;
import com.google.gcloud.Restorable;
import com.google.gcloud.datastore.StructuredQuery.CompositeFilter;
import com.google.gcloud.datastore.StructuredQuery.OrderBy;
import com.google.gcloud.datastore.StructuredQuery.PropertyFilter;

public class SerializationTest extends BaseSerializationTest {

  private static final IncompleteKey INCOMPLETE_KEY1 =
      IncompleteKey.builder("ds", "k").ancestors(PathElement.of("p", 1)).build();
  private static final Key KEY1 = Key.builder("ds", "k", "n").build();
  private static final IncompleteKey INCOMPLETE_KEY2 =
      IncompleteKey.builder(KEY1, "v").ancestors(PathElement.of("p", 1)).build();
  private static final Key KEY2 = Key.builder(KEY1, "v", 2).build();
  private static final DateTime DATE_TIME1 = DateTime.now();
  private static final LatLng LAT_LNG = new LatLng(37.422035, -122.084124);
  private static final Blob BLOB1 = Blob.copyFrom(UTF_8.encode("hello world"));
  private static final Cursor CURSOR1 = Cursor.copyFrom(new byte[] {1, 2});
  private static final Cursor CURSOR2 = Cursor.copyFrom(new byte[] {10});
  private static final Query<?> GQL1 =
      Query.gqlQueryBuilder("select * from kind1 where name = @name and age > @1")
      .setBinding("name", "name1")
      .addBinding(20)
      .namespace("ns1")
      .build();
  private static final Query<Entity> GQL2 =
      Query.gqlQueryBuilder(
          Query.ResultType.ENTITY, "select * from kind1 where name = @name and age > @1")
      .setBinding("name", "name1")
      .addBinding(20)
      .namespace("ns1")
      .build();
  private static final Query<Entity> QUERY1 =
      Query.entityQueryBuilder().kind("kind1").build();
  private static final Query<Key> QUERY2 = Query.keyQueryBuilder()
      .kind("k")
      .filter(PropertyFilter.eq("p1", "hello"))
      .build();
  private static final Query<ProjectionEntity> QUERY3 =
      Query.projectionEntityQueryBuilder()
          .kind("k")
          .namespace("ns1")
          .projection("p")
          .limit(100)
          .offset(5)
          .startCursor(CURSOR1)
          .endCursor(CURSOR2)
          .filter(CompositeFilter.and(PropertyFilter.gt("p1", 10), PropertyFilter.eq("a", "v")))
          .addDistinctOn("p")
          .addOrderBy(OrderBy.asc("p"))
          .build();
  private static final KeyValue KEY_VALUE = KeyValue.of(KEY1);
  private static final NullValue NULL_VALUE = NullValue.builder().excludeFromIndexes(true).build();
  private static final StringValue STRING_VALUE = StringValue.of("hello");
  private static final LongValue LONG_VALUE = LongValue.of(123);
  private static final DoubleValue DOUBLE_VALUE = DoubleValue.of(12.34);
  private static final BooleanValue BOOLEAN_VALUE = BooleanValue.of(true);
  private static final DateTimeValue DATE_AND_TIME_VALUE = DateTimeValue.of(DateTime.now());
  private static final BlobValue BLOB_VALUE = BlobValue.of(BLOB1);
  private static final RawValue RAW_VALUE = 
      RawValue.of(com.google.datastore.v1beta3.Value.newBuilder().setMeaning(18).build());
  private static final LatLngValue LAT_LNG_VALUE = LatLngValue.of(LAT_LNG);
  private static final Entity ENTITY1 = Entity.builder(KEY1).build();
  private static final Entity ENTITY2 =
      Entity.builder(KEY2).set("null", NullValue.of()).build();
  private static final Entity ENTITY3 = Entity.builder(KEY2)
      .set("p1", StringValue.builder("hi1").meaning(10).build())
      .set("p2", StringValue.builder("hi2").meaning(11).excludeFromIndexes(true).build())
      .set("p3", LongValue.builder(100).excludeFromIndexes(true).meaning(100).build())
      .set("blob", BLOB1)
      .build();
  private static final FullEntity<IncompleteKey> EMBEDDED_ENTITY = Entity.builder(INCOMPLETE_KEY1)
      .set("p1", STRING_VALUE)
      .set("p2", LongValue.builder(100).excludeFromIndexes(true).meaning(100).build())
      .build();
  private static final EntityValue EMBEDDED_ENTITY_VALUE1 = EntityValue.of(ENTITY1);
  private static final EntityValue EMBEDDED_ENTITY_VALUE2 = EntityValue.of(ENTITY2);
  private static final EntityValue EMBEDDED_ENTITY_VALUE3 = EntityValue.of(EMBEDDED_ENTITY);
  private static final ListValue LIST_VALUE = ListValue.builder()
      .addValue(NULL_VALUE)
      .addValue(STRING_VALUE)
      .addValue(new NullValue())
      .build();
  private static final ProjectionEntity PROJECTION_ENTITY = ProjectionEntity.fromPb(ENTITY1.toPb());
  private static final DatastoreException DATASTORE_EXCEPTION =
      new DatastoreException(42, "message", "reason");

<<<<<<< HEAD
  @SuppressWarnings("rawtypes")
  private static final Multimap<ValueType, Value> TYPE_TO_VALUES =
      ImmutableMultimap.<ValueType, Value>builder()
          .put(ValueType.NULL, NULL_VALUE)
          .put(ValueType.KEY, KEY_VALUE)
          .put(ValueType.STRING, STRING_VALUE)
          .putAll(ValueType.ENTITY, EMBEDDED_ENTITY_VALUE1, EMBEDDED_ENTITY_VALUE2,
              EMBEDDED_ENTITY_VALUE3)
          .put(ValueType.LIST, LIST_VALUE)
          .put(ValueType.LONG, LONG_VALUE)
          .put(ValueType.DOUBLE, DOUBLE_VALUE)
          .put(ValueType.BOOLEAN, BOOLEAN_VALUE)
          .put(ValueType.DATE_TIME, DATE_AND_TIME_VALUE)
          .put(ValueType.BLOB, BLOB_VALUE)
          .put(ValueType.RAW_VALUE, RAW_VALUE)
          .put(ValueType.LAT_LNG, LAT_LNG_VALUE)
          .build();

  @Test
  public void testServiceOptions() throws Exception {
=======
  @Override
  protected java.io.Serializable[] serializableObjects() {
>>>>>>> 67472741
    DatastoreOptions options = DatastoreOptions.builder()
        .authCredentials(AuthCredentials.createForAppEngine())
        .normalizeDataset(false)
        .projectId("ds1")
        .build();
    DatastoreOptions otherOptions = options.toBuilder()
        .namespace("ns1")
        .authCredentials(null)
        .build();
<<<<<<< HEAD
    serializedCopy = serializeAndDeserialize(options);
    assertEquals(options, serializedCopy);
  }

  @Test
  public void testValues() throws Exception {
    for (ValueType valueType : ValueType.values()) {
      for (Value<?> value : TYPE_TO_VALUES.get(valueType)) {
        Value<?> copy = serializeAndDeserialize(value);
        assertEquals(value, value);
        assertEquals(value, copy);
        assertNotSame(value, copy);
        assertEquals(copy, copy);
        assertEquals(value.get(), copy.get());
      }
    }
  }

  @Test
  public void testTypes() throws Exception {
    Serializable<?>[] types = { KEY1, KEY2, INCOMPLETE_KEY1, INCOMPLETE_KEY2, ENTITY1, ENTITY2,
        ENTITY3, EMBEDDED_ENTITY, PROJECTION_ENTITY, DATE_TIME1, BLOB1, LAT_LNG, CURSOR1, GQL1,
        GQL2, QUERY1, QUERY2, QUERY3};
    for (Serializable<?> obj : types) {
      Object copy = serializeAndDeserialize(obj);
      assertEquals(obj, obj);
      assertEquals(obj, copy);
      assertNotSame(obj, copy);
      assertEquals(copy, copy);
    }
=======
    return new java.io.Serializable[]{KEY1, KEY2, INCOMPLETE_KEY1, INCOMPLETE_KEY2, ENTITY1,
        ENTITY2, ENTITY3, EMBEDDED_ENTITY, PROJECTION_ENTITY, DATE_TIME1, BLOB1, CURSOR1, GQL1,
        GQL2, QUERY1, QUERY2, QUERY3, NULL_VALUE, KEY_VALUE, STRING_VALUE, EMBEDDED_ENTITY_VALUE1,
        EMBEDDED_ENTITY_VALUE2, EMBEDDED_ENTITY_VALUE3, LIST_VALUE, LONG_VALUE, DOUBLE_VALUE,
        BOOLEAN_VALUE, DATE_AND_TIME_VALUE, BLOB_VALUE, RAW_VALUE, DATASTORE_EXCEPTION, options,
        otherOptions};
>>>>>>> 67472741
  }

  @Override
  protected Restorable<?>[] restorableObjects() {
    return null;
  }
}<|MERGE_RESOLUTION|>--- conflicted
+++ resolved
@@ -18,12 +18,6 @@
 
 import static java.nio.charset.StandardCharsets.UTF_8;
 
-<<<<<<< HEAD
-import com.google.common.collect.ImmutableMultimap;
-import com.google.common.collect.Multimap;
-=======
-import com.google.api.services.datastore.DatastoreV1;
->>>>>>> 67472741
 import com.google.gcloud.AuthCredentials;
 import com.google.gcloud.BaseSerializationTest;
 import com.google.gcloud.Restorable;
@@ -112,31 +106,8 @@
   private static final DatastoreException DATASTORE_EXCEPTION =
       new DatastoreException(42, "message", "reason");
 
-<<<<<<< HEAD
-  @SuppressWarnings("rawtypes")
-  private static final Multimap<ValueType, Value> TYPE_TO_VALUES =
-      ImmutableMultimap.<ValueType, Value>builder()
-          .put(ValueType.NULL, NULL_VALUE)
-          .put(ValueType.KEY, KEY_VALUE)
-          .put(ValueType.STRING, STRING_VALUE)
-          .putAll(ValueType.ENTITY, EMBEDDED_ENTITY_VALUE1, EMBEDDED_ENTITY_VALUE2,
-              EMBEDDED_ENTITY_VALUE3)
-          .put(ValueType.LIST, LIST_VALUE)
-          .put(ValueType.LONG, LONG_VALUE)
-          .put(ValueType.DOUBLE, DOUBLE_VALUE)
-          .put(ValueType.BOOLEAN, BOOLEAN_VALUE)
-          .put(ValueType.DATE_TIME, DATE_AND_TIME_VALUE)
-          .put(ValueType.BLOB, BLOB_VALUE)
-          .put(ValueType.RAW_VALUE, RAW_VALUE)
-          .put(ValueType.LAT_LNG, LAT_LNG_VALUE)
-          .build();
-
-  @Test
-  public void testServiceOptions() throws Exception {
-=======
   @Override
   protected java.io.Serializable[] serializableObjects() {
->>>>>>> 67472741
     DatastoreOptions options = DatastoreOptions.builder()
         .authCredentials(AuthCredentials.createForAppEngine())
         .normalizeDataset(false)
@@ -146,45 +117,12 @@
         .namespace("ns1")
         .authCredentials(null)
         .build();
-<<<<<<< HEAD
-    serializedCopy = serializeAndDeserialize(options);
-    assertEquals(options, serializedCopy);
-  }
-
-  @Test
-  public void testValues() throws Exception {
-    for (ValueType valueType : ValueType.values()) {
-      for (Value<?> value : TYPE_TO_VALUES.get(valueType)) {
-        Value<?> copy = serializeAndDeserialize(value);
-        assertEquals(value, value);
-        assertEquals(value, copy);
-        assertNotSame(value, copy);
-        assertEquals(copy, copy);
-        assertEquals(value.get(), copy.get());
-      }
-    }
-  }
-
-  @Test
-  public void testTypes() throws Exception {
-    Serializable<?>[] types = { KEY1, KEY2, INCOMPLETE_KEY1, INCOMPLETE_KEY2, ENTITY1, ENTITY2,
-        ENTITY3, EMBEDDED_ENTITY, PROJECTION_ENTITY, DATE_TIME1, BLOB1, LAT_LNG, CURSOR1, GQL1,
-        GQL2, QUERY1, QUERY2, QUERY3};
-    for (Serializable<?> obj : types) {
-      Object copy = serializeAndDeserialize(obj);
-      assertEquals(obj, obj);
-      assertEquals(obj, copy);
-      assertNotSame(obj, copy);
-      assertEquals(copy, copy);
-    }
-=======
     return new java.io.Serializable[]{KEY1, KEY2, INCOMPLETE_KEY1, INCOMPLETE_KEY2, ENTITY1,
         ENTITY2, ENTITY3, EMBEDDED_ENTITY, PROJECTION_ENTITY, DATE_TIME1, BLOB1, CURSOR1, GQL1,
         GQL2, QUERY1, QUERY2, QUERY3, NULL_VALUE, KEY_VALUE, STRING_VALUE, EMBEDDED_ENTITY_VALUE1,
         EMBEDDED_ENTITY_VALUE2, EMBEDDED_ENTITY_VALUE3, LIST_VALUE, LONG_VALUE, DOUBLE_VALUE,
-        BOOLEAN_VALUE, DATE_AND_TIME_VALUE, BLOB_VALUE, RAW_VALUE, DATASTORE_EXCEPTION, options,
-        otherOptions};
->>>>>>> 67472741
+        BOOLEAN_VALUE, DATE_AND_TIME_VALUE, BLOB_VALUE, RAW_VALUE, LAT_LNG_VALUE,
+        DATASTORE_EXCEPTION, options, otherOptions};
   }
 
   @Override
